--- conflicted
+++ resolved
@@ -163,11 +163,8 @@
         // 6.5 构造 ProposalData
         let data = ProposalData {
             space:            cfg.open_square_space.clone(),
-            title:            display_title.clone(),
-<<<<<<< HEAD
-           // title:            "test-test-test".into(),
-=======
->>>>>>> 5d8dadd4
+             title:            display_title.clone(),
+            // title:            "test-test-test".into(),
             content:          content.clone(),
             content_type:     "markdown".into(),
             choice_type:      "single".into(),
